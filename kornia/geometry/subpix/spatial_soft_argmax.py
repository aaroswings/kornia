--- conflicted
+++ resolved
@@ -580,11 +580,7 @@
     if len(new_positions) == 0:
         return new_nms_mask
     new_positions[:, 2:] = (new_positions[:, 2:].clone() +
-<<<<<<< HEAD
                             dx_masked[current_non_converged_masked.repeat(1, 3, 1)].view(-1, 3))
-=======
-                            dx_masked[current_non_converged_masked.repeat(1, 3, 1)].view(-1, 3).flip(1))
->>>>>>> 09b7822a
     new_positions = new_positions.round().long()
     bad_idxs = ((new_positions < 0).max(dim=1)[0] |
                 (new_positions[:, 4] >= W) |
@@ -659,15 +655,12 @@
     dxy = 0.25 * A[..., 3]  # normalization to match OpenCV implementation
     dys = 0.25 * A[..., 4]  # normalization to match OpenCV implementation
     dxs = 0.25 * A[..., 5]  # normalization to match OpenCV implementation
-<<<<<<< HEAD
     Hes = torch.stack([dss, dys, dxs,
                        dys, dyy, dxy,
                        dxs, dxy, dss], dim=-1).view(-1, 3, 3)
-=======
     Hes = torch.stack([dxx, dxy, dxs,
                        dxy, dyy, dys,
                        dxs, dys, dss], dim=-1).view(-1, 3, 3)
->>>>>>> 09b7822a
 
     # The following is needed to avoid singular cases
     Hes += torch.rand(Hes[0].size(), device=Hes.device).abs()[None] * eps
@@ -725,11 +718,7 @@
     y_max = input + dy_all.view(B, CH, D, H, W)
     if strict_maxima_bonus > 0:
         y_max += strict_maxima_bonus * converged_all.to(input.dtype)
-<<<<<<< HEAD
     delta_coords_all = delta_coords_all.view(B, CH, D, H, W, 3).permute(0, 1, 5, 2, 3, 4)
-=======
-    delta_coords_all = delta_coords_all.flip(1).view(B, CH, D, H, W, 3).permute(0, 1, 5, 2, 3, 4)
->>>>>>> 09b7822a
     delta_coords_all += grid_global[None].expand_as(delta_coords_all)
     return delta_coords_all, y_max
 
