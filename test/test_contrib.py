from unittest.mock import patch, PropertyMock

import pytest
import torch
from torch.autograd import gradcheck

import kornia
import kornia.testing as utils  # test utils
from kornia.contrib.face_detection import FaceKeypoint
from kornia.testing import assert_close
from packaging import version


class TestVisionTransformer:
    @pytest.mark.parametrize("B", [1, 2])
    @pytest.mark.parametrize("H", [1, 3, 8])
    @pytest.mark.parametrize("D", [128, 768])
    @pytest.mark.parametrize("image_size", [32, 224])
    def test_smoke(self, device, dtype, B, H, D, image_size):
        patch_size = 16
        T = image_size ** 2 // patch_size ** 2 + 1  # tokens size

        img = torch.rand(B, 3, image_size, image_size, device=device, dtype=dtype)
        vit = kornia.contrib.VisionTransformer(image_size=image_size, num_heads=H, embed_dim=D).to(device, dtype)

        out = vit(img)
        assert isinstance(out, torch.Tensor) and out.shape == (B, T, D)

        feats = vit.encoder_results
        assert isinstance(feats, list) and len(feats) == 12
        for f in feats:
            assert f.shape == (B, T, D)

    def test_backbone(self, device, dtype):
        def backbone_mock(x):
            return torch.ones(1, 128, 14, 14, device=device, dtype=dtype)

        img = torch.rand(1, 3, 32, 32, device=device, dtype=dtype)
        vit = kornia.contrib.VisionTransformer(backbone=backbone_mock).to(device, dtype)
        out = vit(img)
        assert out.shape == (1, 197, 128)


class TestMobileViT:
    @pytest.mark.parametrize("B", [1, 2])
    @pytest.mark.parametrize("image_size", [(256, 256)])
    @pytest.mark.parametrize("mode", ['xxs', 'xs', 's'])
    @pytest.mark.parametrize("patch_size", [(2, 2)])
    def test_smoke(self, device, dtype, B, image_size, mode, patch_size):
        ih, iw = image_size
        channel = {'xxs': 320, 'xs': 384, 's': 640}

        img = torch.rand(B, 3, ih, iw, device=device, dtype=dtype)
        mvit = kornia.contrib.MobileViT(mode=mode, patch_size=patch_size).to(device, dtype)

        out = mvit(img)
        assert isinstance(out, torch.Tensor) and out.shape == (B, channel[mode], 8, 8)


class TestClassificationHead:
    @pytest.mark.parametrize("B, D, N", [(1, 8, 10), (2, 2, 5)])
    def test_smoke(self, device, dtype, B, D, N):
        feat = torch.rand(B, D, D, device=device, dtype=dtype)
        head = kornia.contrib.ClassificationHead(embed_size=D, num_classes=N).to(device, dtype)
        logits = head(feat)
        assert logits.shape == (B, N)


class TestConnectedComponents:
    def test_smoke(self, device, dtype):
        img = torch.rand(1, 1, 3, 4, device=device, dtype=dtype)
        out = kornia.contrib.connected_components(img, num_iterations=10)
        assert out.shape == (1, 1, 3, 4)

    @pytest.mark.parametrize("shape", [(1, 3, 4), (2, 1, 3, 4)])
    def test_cardinality(self, device, dtype, shape):
        img = torch.rand(shape, device=device, dtype=dtype)
        out = kornia.contrib.connected_components(img, num_iterations=10)
        assert out.shape == shape

    def test_exception(self, device, dtype):
        img = torch.rand(1, 1, 3, 4, device=device, dtype=dtype)

        with pytest.raises(TypeError):
            assert kornia.contrib.connected_components(img, 1.0)

        with pytest.raises(TypeError):
            assert kornia.contrib.connected_components(img, 0)

        with pytest.raises(ValueError):
            img = torch.rand(1, 2, 3, 4, device=device, dtype=dtype)
            assert kornia.contrib.connected_components(img, 2)

    def test_value(self, device, dtype):
        img = torch.tensor(
            [
                [
                    [
                        [0.0, 0.0, 0.0, 0.0, 0.0, 0.0],
                        [0.0, 1.0, 1.0, 0.0, 0.0, 1.0],
                        [0.0, 1.0, 1.0, 0.0, 0.0, 0.0],
                        [0.0, 0.0, 0.0, 0.0, 0.0, 0.0],
                        [0.0, 0.0, 0.0, 1.0, 1.0, 0.0],
                        [0.0, 0.0, 0.0, 1.0, 1.0, 0.0],
                    ]
                ]
            ],
            device=device,
            dtype=dtype,
        )

        expected = torch.tensor(
            [
                [
                    [
                        [0.0, 0.0, 0.0, 0.0, 0.0, 0.0],
                        [0.0, 14.0, 14.0, 0.0, 0.0, 11.0],
                        [0.0, 14.0, 14.0, 0.0, 0.0, 0.0],
                        [0.0, 0.0, 0.0, 0.0, 0.0, 0.0],
                        [0.0, 0.0, 0.0, 34.0, 34.0, 0.0],
                        [0.0, 0.0, 0.0, 34.0, 34.0, 0.0],
                    ]
                ]
            ],
            device=device,
            dtype=dtype,
        )

        out = kornia.contrib.connected_components(img, num_iterations=10)
        assert_close(out, expected)

    @pytest.mark.skipif(
        version.parse(torch.__version__) < version.parse("1.9"), reason="Tuple cannot be used with PyTorch < v1.9"
    )
    def test_gradcheck(self, device, dtype):
        B, C, H, W = 2, 1, 4, 4
        img = torch.ones(B, C, H, W, device=device, dtype=torch.float64, requires_grad=True)
        assert gradcheck(kornia.contrib.connected_components, (img,), raise_exception=True)

    def test_jit(self, device, dtype):
        B, C, H, W = 2, 1, 4, 4
        img = torch.ones(B, C, H, W, device=device, dtype=dtype)
        op = kornia.contrib.connected_components
        op_jit = torch.jit.script(op)
        assert_close(op(img), op_jit(img))


class TestExtractTensorPatches:
    def test_smoke(self, device):
        img = torch.arange(16.0, device=device).view(1, 1, 4, 4)
        m = kornia.contrib.ExtractTensorPatches(3)
        assert m(img).shape == (1, 4, 1, 3, 3)

    def test_b1_ch1_h4w4_ws3(self, device):
        img = torch.arange(16.0, device=device).view(1, 1, 4, 4)
        m = kornia.contrib.ExtractTensorPatches(3)
        patches = m(img)
        assert patches.shape == (1, 4, 1, 3, 3)
        assert_close(img[0, :, :3, :3], patches[0, 0])
        assert_close(img[0, :, :3, 1:], patches[0, 1])
        assert_close(img[0, :, 1:, :3], patches[0, 2])
        assert_close(img[0, :, 1:, 1:], patches[0, 3])

    def test_b1_ch2_h4w4_ws3(self, device):
        img = torch.arange(16.0, device=device).view(1, 1, 4, 4)
        img = img.expand(-1, 2, -1, -1)  # copy all channels
        m = kornia.contrib.ExtractTensorPatches(3)
        patches = m(img)
        assert patches.shape == (1, 4, 2, 3, 3)
        assert_close(img[0, :, :3, :3], patches[0, 0])
        assert_close(img[0, :, :3, 1:], patches[0, 1])
        assert_close(img[0, :, 1:, :3], patches[0, 2])
        assert_close(img[0, :, 1:, 1:], patches[0, 3])

    def test_b1_ch1_h4w4_ws2(self, device):
        img = torch.arange(16.0, device=device).view(1, 1, 4, 4)
        m = kornia.contrib.ExtractTensorPatches(2)
        patches = m(img)
        assert patches.shape == (1, 9, 1, 2, 2)
        assert_close(img[0, :, 0:2, 1:3], patches[0, 1])
        assert_close(img[0, :, 0:2, 2:4], patches[0, 2])
        assert_close(img[0, :, 1:3, 1:3], patches[0, 4])
        assert_close(img[0, :, 2:4, 1:3], patches[0, 7])

    def test_b1_ch1_h4w4_ws2_stride2(self, device):
        img = torch.arange(16.0, device=device).view(1, 1, 4, 4)
        m = kornia.contrib.ExtractTensorPatches(2, stride=2)
        patches = m(img)
        assert patches.shape == (1, 4, 1, 2, 2)
        assert_close(img[0, :, 0:2, 0:2], patches[0, 0])
        assert_close(img[0, :, 0:2, 2:4], patches[0, 1])
        assert_close(img[0, :, 2:4, 0:2], patches[0, 2])
        assert_close(img[0, :, 2:4, 2:4], patches[0, 3])

    def test_b1_ch1_h4w4_ws2_stride21(self, device):
        img = torch.arange(16.0, device=device).view(1, 1, 4, 4)
        m = kornia.contrib.ExtractTensorPatches(2, stride=(2, 1))
        patches = m(img)
        assert patches.shape == (1, 6, 1, 2, 2)
        assert_close(img[0, :, 0:2, 1:3], patches[0, 1])
        assert_close(img[0, :, 0:2, 2:4], patches[0, 2])
        assert_close(img[0, :, 2:4, 0:2], patches[0, 3])
        assert_close(img[0, :, 2:4, 2:4], patches[0, 5])

    def test_b1_ch1_h3w3_ws2_stride1_padding1(self, device):
        img = torch.arange(9.0).view(1, 1, 3, 3).to(device)
        m = kornia.contrib.ExtractTensorPatches(2, stride=1, padding=1)
        patches = m(img)
        assert patches.shape == (1, 16, 1, 2, 2)
        assert_close(img[0, :, 0:2, 0:2], patches[0, 5])
        assert_close(img[0, :, 0:2, 1:3], patches[0, 6])
        assert_close(img[0, :, 1:3, 0:2], patches[0, 9])
        assert_close(img[0, :, 1:3, 1:3], patches[0, 10])

    def test_b2_ch1_h3w3_ws2_stride1_padding1(self, device):
        batch_size = 2
        img = torch.arange(9.0).view(1, 1, 3, 3).to(device)
        img = img.expand(batch_size, -1, -1, -1)
        m = kornia.contrib.ExtractTensorPatches(2, stride=1, padding=1)
        patches = m(img)
        assert patches.shape == (batch_size, 16, 1, 2, 2)
        for i in range(batch_size):
            assert_close(img[i, :, 0:2, 0:2], patches[i, 5])
            assert_close(img[i, :, 0:2, 1:3], patches[i, 6])
            assert_close(img[i, :, 1:3, 0:2], patches[i, 9])
            assert_close(img[i, :, 1:3, 1:3], patches[i, 10])

    def test_b1_ch1_h3w3_ws23(self, device):
        img = torch.arange(9.0).view(1, 1, 3, 3).to(device)
        m = kornia.contrib.ExtractTensorPatches((2, 3))
        patches = m(img)
        assert patches.shape == (1, 2, 1, 2, 3)
        assert_close(img[0, :, 0:2, 0:3], patches[0, 0])
        assert_close(img[0, :, 1:3, 0:3], patches[0, 1])

    def test_b1_ch1_h3w4_ws23(self, device):
        img = torch.arange(12.0).view(1, 1, 3, 4).to(device)
        m = kornia.contrib.ExtractTensorPatches((2, 3))
        patches = m(img)
        assert patches.shape == (1, 4, 1, 2, 3)
        assert_close(img[0, :, 0:2, 0:3], patches[0, 0])
        assert_close(img[0, :, 0:2, 1:4], patches[0, 1])
        assert_close(img[0, :, 1:3, 0:3], patches[0, 2])
        assert_close(img[0, :, 1:3, 1:4], patches[0, 3])

    @pytest.mark.skip(reason="turn off all jit for a while")
    def test_jit(self, device):
        @torch.jit.script
        def op_script(img: torch.Tensor, height: int, width: int) -> torch.Tensor:
            return kornia.geometry.denormalize_pixel_coordinates(img, height, width)

        height, width = 3, 4
        grid = kornia.utils.create_meshgrid(height, width, normalized_coordinates=True).to(device)

        actual = op_script(grid, height, width)
        expected = kornia.denormalize_pixel_coordinates(grid, height, width)

        assert_close(actual, expected)

    def test_gradcheck(self, device):
        img = torch.rand(2, 3, 4, 4).to(device)
        img = utils.tensor_to_gradcheck_var(img)  # to var
        assert gradcheck(kornia.contrib.extract_tensor_patches, (img, 3), raise_exception=True)


class TestCombineTensorPatches:
    def test_smoke(self, device, dtype):
        img = torch.arange(16, device=device, dtype=dtype).view(1, 1, 4, 4)
        m = kornia.contrib.CombineTensorPatches((2, 2))
        patches = kornia.contrib.extract_tensor_patches(img, window_size=(2, 2), stride=(2, 2))
        assert m(patches).shape == (1, 1, 4, 4)
        assert (img == m(patches)).all()

    def test_error(self, device, dtype):
        patches = kornia.contrib.extract_tensor_patches(
            torch.arange(16, device=device, dtype=dtype).view(1, 1, 4, 4), window_size=(2, 2), stride=(2, 2), padding=1
        )
        with pytest.raises(NotImplementedError):
            kornia.contrib.combine_tensor_patches(patches, window_size=(2, 2), stride=(3, 2))

    def test_padding1(self, device, dtype):
        img = torch.arange(16, device=device, dtype=dtype).view(1, 1, 4, 4)
        patches = kornia.contrib.extract_tensor_patches(img, window_size=(2, 2), stride=(2, 2), padding=1)
        m = kornia.contrib.CombineTensorPatches((2, 2), unpadding=1)
        assert m(patches).shape == (1, 1, 4, 4)
        assert (img == m(patches)).all()

    def test_gradcheck(self, device, dtype):
        patches = kornia.contrib.extract_tensor_patches(
            torch.arange(16.0, device=device, dtype=dtype).view(1, 1, 4, 4), window_size=(2, 2), stride=(2, 2)
        )
        img = utils.tensor_to_gradcheck_var(patches)  # to var
        assert gradcheck(kornia.contrib.combine_tensor_patches, (img, (2, 2), (2, 2)), raise_exception=True)


class TestLambdaModule:
    def add_2_layer(self, tensor):
        return tensor + 2

    def add_x_mul_y(self, tensor, x, y=2):
        return torch.mul(tensor + x, y)

    def test_smoke(self, device, dtype):
        B, C, H, W = 1, 3, 4, 5
        img = torch.rand(B, C, H, W, device=device, dtype=dtype)
        func = self.add_2_layer
        if not callable(func):
            raise TypeError(f"Argument lambd should be callable, got {repr(type(func).__name__)}")
        assert isinstance(kornia.contrib.Lambda(func)(img), torch.Tensor)

    @pytest.mark.parametrize("x", [3, 2, 5])
    def test_lambda_with_arguments(self, x, device, dtype):
        B, C, H, W = 2, 3, 5, 7
        img = torch.rand(B, C, H, W, device=device, dtype=dtype)
        func = self.add_x_mul_y
        lambda_module = kornia.contrib.Lambda(func)
        out = lambda_module(img, x)
        assert isinstance(out, torch.Tensor)

    @pytest.mark.parametrize("shape", [(1, 3, 2, 3), (2, 3, 5, 7)])
    def test_lambda(self, shape, device, dtype):
        B, C, H, W = shape
        img = torch.rand(B, C, H, W, device=device, dtype=dtype)
        func = kornia.color.bgr_to_grayscale
        lambda_module = kornia.contrib.Lambda(func)
        out = lambda_module(img)
        assert isinstance(out, torch.Tensor)

    def test_gradcheck(self, device, dtype):
        B, C, H, W = 1, 3, 4, 5
        img = torch.rand(B, C, H, W, device=device, dtype=torch.float64, requires_grad=True)
        func = kornia.color.bgr_to_grayscale
        assert gradcheck(kornia.contrib.Lambda(func), (img,), raise_exception=True)


class TestImageStitcher:
    @pytest.mark.parametrize("estimator", ['ransac', 'vanilla'])
    def test_smoke(self, estimator, device, dtype):
        B, C, H, W = 1, 3, 224, 224
        input1 = torch.rand(B, C, H, W, device=device, dtype=dtype)
        input2 = torch.rand(B, C, H, W, device=device, dtype=dtype)
        return_value = {
            "keypoints0": torch.rand((15, 2), device=device, dtype=dtype),
            "keypoints1": torch.rand((15, 2), device=device, dtype=dtype),
            "confidence": torch.rand((15,), device=device, dtype=dtype),
            "batch_indexes": torch.zeros((15,), device=device, dtype=dtype),
        }
        with patch(
            'kornia.contrib.ImageStitcher.on_matcher', new_callable=PropertyMock, return_value=lambda x: return_value
        ):
            # NOTE: This will need to download the pretrained weights.
            # To avoid that, we mock as below
            matcher = kornia.feature.LoFTR(None)
            stitcher = kornia.contrib.ImageStitcher(matcher, estimator=estimator).to(device=device, dtype=dtype)
            out = stitcher(input1, input2)
            assert out.shape[:-1] == torch.Size([1, 3, 224])
            assert out.shape[-1] <= 448

    def test_exception(self, device, dtype):
        B, C, H, W = 1, 3, 224, 224
        input1 = torch.rand(B, C, H, W, device=device, dtype=dtype)
        input2 = torch.rand(B, C, H, W, device=device, dtype=dtype)
        # NOTE: This will need to download the pretrained weights.
        matcher = kornia.feature.LoFTR(None)

        with pytest.raises(NotImplementedError):
            stitcher = kornia.contrib.ImageStitcher(matcher, estimator='random').to(device=device, dtype=dtype)

        stitcher = kornia.contrib.ImageStitcher(matcher).to(device=device, dtype=dtype)
        with pytest.raises(RuntimeError):
            stitcher(input1, input2)


<<<<<<< HEAD
class TestConvDistanceTransform:
    @pytest.mark.parametrize("kernel_size", [3, 5, 7])
    def test_smoke(self, kernel_size, device, dtype):
        B, C, H, W = 1, 3, 100, 100
        input1 = torch.rand(B, C, H, W, device=device, dtype=dtype)
        distance_transformer = kornia.contrib.ConvDistanceTransform(kernel_size)

        output1 = distance_transformer(input1)
        output2 = kornia.contrib.conv_distance_transform(input1, kernel_size)

        assert isinstance(output1, torch.Tensor)
        assert isinstance(output2, torch.Tensor)
        assert output1.shape == input1.shape

    def test_module(self, device, dtype):
        B, C, H, W = 1, 3, 99, 100
        input = torch.rand(B, C, H, W, device=device, dtype=dtype)
        distance_transformer = kornia.contrib.ConvDistanceTransform()

        output1 = distance_transformer(input)
        output2 = kornia.contrib.conv_distance_transform(input)
        tol_val: float = utils._get_precision(device, dtype)
        assert_close(output1, output2, rtol=tol_val, atol=tol_val)

    def test_exception(self, device, dtype):
        B, C, H, W = 1, 3, 224, 224
        input1 = torch.rand(B, C, H, W, device=device, dtype=dtype)
        input2 = torch.rand(C, H, W, device=device, dtype=dtype)

        # Non-odd kernel size
        with pytest.raises(ValueError):
            ConvDT = kornia.contrib.ConvDistanceTransform(6)
            ConvDT.forward(input1)

        with pytest.raises(ValueError):
            kornia.contrib.distance_transform.conv_distance_transform(input1, 4)

        # Invalid input dimensions
        with pytest.raises(ValueError):
            kornia.contrib.distance_transform.conv_distance_transform(input2)

        # Invalid input type
        with pytest.raises(TypeError):
            kornia.contrib.distance_transform.conv_distance_transform(None)
=======
class TestHistMatch:

    def test_interp(self, device, dtype):
        xp = torch.tensor([1, 2, 3], device=device, dtype=dtype)
        fp = torch.tensor([4, 2, 0], device=device, dtype=dtype)
        x = torch.tensor([4, 5, 6], device=device, dtype=dtype)
        x_hat_expected = torch.tensor([-2., -4., -6.], device=device, dtype=dtype)
        x_hat = kornia.contrib.interp(x, xp, fp)
        assert (x_hat_expected == x_hat).all()

    def test_histmatch(self, device, dtype):
        torch.manual_seed(44)
        # generate random value by CPU.
        src = torch.randn(1, 4, 4).to(device=device, dtype=dtype)
        dst = torch.randn(1, 16, 16).to(device=device, dtype=dtype)
        out = kornia.contrib.histogram_matching(src, dst)
        exp = torch.tensor([[
            [0.9356, 0.8270, 1.3687, 0.5640],
            [0.6273, 0.9119, 0.4965, 0.4020],
            [0.4353, 0.1475, 0.3384, 0.2580],
            [0.0606, 0.7531, 0.2139, 0.6932]
        ]], device=device, dtype=dtype)
        assert exp.shape == out.shape
        assert_close(out, exp, rtol=1e-4, atol=1e-4)

    @pytest.mark.skip(reason="not differentiable now.")
    def test_grad(self, device):
        B, C, H, W = 1, 3, 32, 32
        src = torch.rand(B, C, H, W, device=device, dtype=torch.float64, requires_grad=True)
        dst = torch.rand(B, C, H, W, device=device, dtype=torch.float64, requires_grad=True)
        assert gradcheck(kornia.contrib.histogram_matching, (src, dst,), raise_exception=True)


class TestFaceDetection:
    def test_smoke(self, device, dtype):
        assert kornia.contrib.FaceDetector().to(device, dtype) is not None

    def test_valid(self, device, dtype):
        torch.manual_seed(44)
        img = torch.rand(1, 3, 320, 320, device=device, dtype=dtype)
        face_detection = kornia.contrib.FaceDetector().to(device, dtype)
        dets = face_detection(img)
        assert len(dets) == 1

    def test_jit(self, device, dtype):
        op = kornia.contrib.FaceDetector().to(device, dtype)
        op_jit = torch.jit.script(op)
        assert op_jit is not None

    def test_results(self, device, dtype):
        data = torch.tensor([
            0., 0., 100., 200., 10., 10., 20., 10., 10., 50., 100., 50., 150., 10., 0.99,
        ], device=device, dtype=dtype)
        res = kornia.contrib.FaceDetectorResult(data)
        assert res.xmin == 0.
        assert res.ymin == 0.
        assert res.xmax == 100.
        assert res.ymax == 200.
        assert res.score == 0.99
        assert res.width == 100.
        assert res.height == 200.
        assert res.top_left.tolist() == [0., 0.]
        assert res.top_right.tolist() == [100., 0.]
        assert res.bottom_right.tolist() == [100., 200.]
        assert res.bottom_left.tolist() == [0., 200.]
        assert res.get_keypoint(FaceKeypoint.EYE_LEFT).tolist() == [10., 10.]
        assert res.get_keypoint(FaceKeypoint.EYE_RIGHT).tolist() == [20., 10.]
        assert res.get_keypoint(FaceKeypoint.NOSE).tolist() == [10., 50.]
        assert res.get_keypoint(FaceKeypoint.MOUTH_LEFT).tolist() == [100., 50.]
        assert res.get_keypoint(FaceKeypoint.MOUTH_RIGHT).tolist() == [150., 10.]

    def test_results_raise(self, device, dtype):
        data = torch.zeros(14, device=device, dtype=dtype)
        with pytest.raises(ValueError):
            _ = kornia.contrib.FaceDetectorResult(data)
>>>>>>> 922e9da5
<|MERGE_RESOLUTION|>--- conflicted
+++ resolved
@@ -371,7 +371,6 @@
             stitcher(input1, input2)
 
 
-<<<<<<< HEAD
 class TestConvDistanceTransform:
     @pytest.mark.parametrize("kernel_size", [3, 5, 7])
     def test_smoke(self, kernel_size, device, dtype):
@@ -416,9 +415,9 @@
         # Invalid input type
         with pytest.raises(TypeError):
             kornia.contrib.distance_transform.conv_distance_transform(None)
-=======
+
+
 class TestHistMatch:
-
     def test_interp(self, device, dtype):
         xp = torch.tensor([1, 2, 3], device=device, dtype=dtype)
         fp = torch.tensor([4, 2, 0], device=device, dtype=dtype)
@@ -491,5 +490,4 @@
     def test_results_raise(self, device, dtype):
         data = torch.zeros(14, device=device, dtype=dtype)
         with pytest.raises(ValueError):
-            _ = kornia.contrib.FaceDetectorResult(data)
->>>>>>> 922e9da5
+            _ = kornia.contrib.FaceDetectorResult(data)